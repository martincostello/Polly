# Polly

Polly is a .NET resilience and transient-fault-handling library that allows developers to express policies such as Retry, Circuit Breaker, Timeout, Bulkhead Isolation, and Fallback in a fluent and thread-safe manner.  

Polly targets .NET 4.0, 4.5, PCL (Profile 259) and .NET CORE via .NET Standard 1.0.
<<<<<<< HEAD

[<img align="right" src="https://www.dotnetfoundation.org/Media/dotnet_logo.png" width="100" />](https://www.dotnetfoundation.org/)
We are now a member of the [.NET Foundation](https://www.dotnetfoundation.org/about)!
=======
>>>>>>> 2628fcd8

**Keep up to date with new feature announcements, tips & tricks, and other news through [www.thepollyproject.org](http://www.thepollyproject.org)**

[![NuGet version](https://badge.fury.io/nu/polly.svg)](https://badge.fury.io/nu/polly) [![Build status](https://ci.appveyor.com/api/projects/status/imt7dymt50346k5u?svg=true)](https://ci.appveyor.com/project/joelhulen/polly) [![Slack Status](http://www.pollytalk.org/badge.svg)](http://www.pollytalk.org)

![](https://raw.github.com/App-vNext/Polly/master/Polly-Logo.png)

# Installing via NuGet

    Install-Package Polly

You can install the Strongly Named version via: 

    Install-Package Polly-Signed

.NET4.0 support is provide via the packages:

    Install-Package Polly.Net40Async
    Install-Package Polly.Net40Async-Signed



# Resilience policies

Polly offers multiple resilience policies:

|Policy| Premise | Aka| How does the policy mitigate?|
| ------------- | ------------- |:-------------: |------------- |
|**Retry** <br/>(policy family)<br/><sub>([quickstart](#retry)&nbsp;;&nbsp;[deep](https://github.com/App-vNext/Polly/wiki/Retry))</sub>|Many faults are transient and may self-correct after a short delay.| "Maybe it's just a blip" |  Allows configuring automatic retries. |
|**Circuit-breaker**<br/>(policy family)<br/><sub>([quickstart](#circuit-breaker)&nbsp;;&nbsp;[deep](https://github.com/App-vNext/Polly/wiki/Circuit-Breaker))</sub>|When a system is seriously struggling, failing fast is better than making users/callers wait.  <br/><br/>Protecting a faulting system from overload can help it recover. | "Stop doing it if it hurts" <br/><br/>"Give that system a break" | Breaks the circuit (blocks executions) for a period, when faults exceed some pre-configured threshold. | 
|**Timeout**<br/><sub>([quickstart](#timeout)&nbsp;;&nbsp;[deep](https://github.com/App-vNext/Polly/wiki/Timeout))</sub>|Beyond a certain wait, a success result is unlikely.| "I can't wait forever"  |Guarantees the caller won't have to wait beyond the timeout. | 
|**Bulkhead Isolation**<br/><sub>([quickstart](#bulkhead)&nbsp;;&nbsp;[deep](https://github.com/App-vNext/Polly/wiki/Bulkhead))</sub>|When a process faults, multiple failing calls backing up can easily swamp resource (eg threads/CPU) in a host.<br/><br/>A faulting downstream system can also cause 'backed-up' failing calls upstream.<br/><br/>Both risk a faulting process bringing down a wider system. | "One fault shouldn't sink the whole ship"  |Constrains the governed actions to a fixed-size resource pool, isolating their potential  to affect others. |
|**Cache**<br/><sub>([quickstart](#cache)&nbsp;;&nbsp;[deep](https://github.com/App-vNext/Polly/wiki/Cache))</sub>|Some proportion of requests may be similar.| "You've asked that one before"  |Provides a response from cache if known. <br/><br/>Stores responses automatically in cache, when first retrieved. |
|**Fallback**<br/><sub>([quickstart](#fallback)&nbsp;;&nbsp;[deep](https://github.com/App-vNext/Polly/wiki/Fallback))</sub>|Things will still fail - plan what you will do when that happens.| "Degrade gracefully"  |Defines an alternative value to be returned (or action to be executed) on failure. | 
|**PolicyWrap**<br/><sub>([quickstart](#policywrap)&nbsp;;&nbsp;[deep](https://github.com/App-vNext/Polly/wiki/PolicyWrap))</sub>|Different faults require different strategies; resilience means using a combination.| "Defence in depth"  |Allows any of the above policies to be combined flexibly. | 

# Usage &ndash; fault-handling policies

## Step 1 : Specify the  exceptions/faults you want the policy to handle 

### (for fault-handling policies:  Retry family, CircuitBreaker family and Fallback)



```csharp
// Single exception type
Policy
  .Handle<DivideByZeroException>()

// Single exception type with condition
Policy
  .Handle<SqlException>(ex => ex.Number == 1205)

// Multiple exception types
Policy
  .Handle<DivideByZeroException>()
  .Or<ArgumentException>()

// Multiple exception types with condition
Policy
  .Handle<SqlException>(ex => ex.Number == 1205)
  .Or<ArgumentException>(ex => ex.ParamName == "example")
```

## Step 1b: (optionally) Specify return results you want to handle

From Polly v4.3.0 onwards, policies wrapping calls returning a `TResult` can also handle `TResult` return values:

```csharp
// Handle return value with condition 
Policy
  .HandleResult<HttpResponse>(r => r.StatusCode == 404)

// Handle multiple return values 
Policy
  .HandleResult<HttpResponse>(r => r.StatusCode == 500)
  .OrResult<HttpResponse>(r => r.StatusCode == 502)

// Handle primitive return values (implied use of .Equals())
Policy
  .HandleResult<HttpStatusCode>(HttpStatusCode.InternalServerError)
  .OrResult<HttpStatusCode>(HttpStatusCode.BadGateway)
 
// Handle both exceptions and return values in one policy
int[] httpStatusCodesWorthRetrying = {408, 500, 502, 503, 504}; 
HttpResponse result = Policy
  .Handle<HttpException>()
  .OrResult<HttpResponse>(r => httpStatusCodesWorthRetrying.Contains(r.StatusCode))
```

For more information, see [Handling Return Values](#handing-return-values-and-policytresult) at foot of this readme. 

## Step 2 : Specify how the policy should handle those faults

### Retry 

```csharp
// Retry once
Policy
  .Handle<DivideByZeroException>()
  .Retry()

// Retry multiple times
Policy
  .Handle<DivideByZeroException>()
  .Retry(3)

// Retry multiple times, calling an action on each retry 
// with the current exception and retry count
Policy
    .Handle<DivideByZeroException>()
    .Retry(3, (exception, retryCount) =>
    {
        // do something 
    });

// Retry multiple times, calling an action on each retry 
// with the current exception, retry count and context 
// provided to Execute()
Policy
    .Handle<DivideByZeroException>()
    .Retry(3, (exception, retryCount, context) =>
    {
        // do something 
    });
```

### Retry forever (until succeeds)

```csharp

// Retry forever
Policy
  .Handle<DivideByZeroException>()
  .RetryForever()

// Retry forever, calling an action on each retry with the 
// current exception
Policy
  .Handle<DivideByZeroException>()
  .RetryForever(exception =>
  {
        // do something       
  });

// Retry forever, calling an action on each retry with the
// current exception and context provided to Execute()
Policy
  .Handle<DivideByZeroException>()
  .RetryForever((exception, context) =>
  {
        // do something       
  });
```

### Wait and retry 

```csharp
// Retry, waiting a specified duration between each retry
Policy
  .Handle<DivideByZeroException>()
  .WaitAndRetry(new[]
  {
    TimeSpan.FromSeconds(1),
    TimeSpan.FromSeconds(2),
    TimeSpan.FromSeconds(3)
  });

// Retry, waiting a specified duration between each retry, 
// calling an action on each retry with the current exception
// and duration
Policy
  .Handle<DivideByZeroException>()
  .WaitAndRetry(new[]
  {
    TimeSpan.FromSeconds(1),
    TimeSpan.FromSeconds(2),
    TimeSpan.FromSeconds(3)
  }, (exception, timeSpan) => {
    // do something    
  }); 

// Retry, waiting a specified duration between each retry, 
// calling an action on each retry with the current exception, 
// duration and context provided to Execute()
Policy
  .Handle<DivideByZeroException>()
  .WaitAndRetry(new[]
  {
    TimeSpan.FromSeconds(1),
    TimeSpan.FromSeconds(2),
    TimeSpan.FromSeconds(3)
  }, (exception, timeSpan, context) => {
    // do something    
  });

// Retry, waiting a specified duration between each retry, 
// calling an action on each retry with the current exception, 
// duration, retry count, and context provided to Execute()
Policy
  .Handle<DivideByZeroException>()
  .WaitAndRetry(new[]
  {
    TimeSpan.FromSeconds(1),
    TimeSpan.FromSeconds(2),
    TimeSpan.FromSeconds(3)
  }, (exception, timeSpan, retryCount, context) => {
    // do something    
  });

// Retry a specified number of times, using a function to 
// calculate the duration to wait between retries based on 
// the current retry attempt (allows for exponential backoff)
// In this case will wait for
//  2 ^ 1 = 2 seconds then
//  2 ^ 2 = 4 seconds then
//  2 ^ 3 = 8 seconds then
//  2 ^ 4 = 16 seconds then
//  2 ^ 5 = 32 seconds
Policy
  .Handle<DivideByZeroException>()
  .WaitAndRetry(5, retryAttempt => 
	TimeSpan.FromSeconds(Math.Pow(2, retryAttempt)) 
  );

// Retry a specified number of times, using a function to 
// calculate the duration to wait between retries based on 
// the current retry attempt, calling an action on each retry 
// with the current exception, duration and context provided 
// to Execute()
Policy
  .Handle<DivideByZeroException>()
  .WaitAndRetry(
    5, 
    retryAttempt => TimeSpan.FromSeconds(Math.Pow(2, retryAttempt)), 
    (exception, timeSpan, context) => {
      // do something
    }
  );

// Retry a specified number of times, using a function to 
// calculate the duration to wait between retries based on 
// the current retry attempt, calling an action on each retry 
// with the current exception, duration, retry count, and context 
// provided to Execute()
Policy
  .Handle<DivideByZeroException>()
  .WaitAndRetry(
    5, 
    retryAttempt => TimeSpan.FromSeconds(Math.Pow(2, retryAttempt)), 
    (exception, timeSpan, retryCount, context) => {
      // do something
    }
  );
```

### Wait and retry forever (until succeeds) 

```csharp

// Wait and retry forever
Policy
  .Handle<DivideByZeroException>()
  .WaitAndRetryForever(retryAttempt => 
	TimeSpan.FromSeconds(Math.Pow(2, retryAttempt))
    );

// Wait and retry forever, calling an action on each retry with the 
// current exception and the time to wait
Policy
  .Handle<DivideByZeroException>()
  .WaitAndRetryForever(
    retryAttempt => TimeSpan.FromSeconds(Math.Pow(2, retryAttempt)),    
    (exception, timespan) =>
    {
        // do something       
    });

// Wait and retry forever, calling an action on each retry with the
// current exception, time to wait, and context provided to Execute()
Policy
  .Handle<DivideByZeroException>()
  .WaitAndRetryForever(
    retryAttempt => TimeSpan.FromSeconds(Math.Pow(2, retryAttempt)),    
    (exception, timespan, context) =>
    {
        // do something       
    });
```

For more detail see: [Retry policy documentation](https://github.com/App-vNext/Polly/wiki/Retry) on wiki.

### Circuit Breaker
 
```csharp
// Break the circuit after the specified number of consecutive exceptions
// and keep circuit broken for the specified duration.
Policy
    .Handle<DivideByZeroException>()
    .CircuitBreaker(2, TimeSpan.FromMinutes(1));

// Break the circuit after the specified number of consecutive exceptions
// and keep circuit broken for the specified duration,
// calling an action on change of circuit state.
Action<Exception, TimeSpan> onBreak = (exception, timespan) => { ... };
Action onReset = () => { ... };
CircuitBreakerPolicy breaker = Policy
    .Handle<DivideByZeroException>()
    .CircuitBreaker(2, TimeSpan.FromMinutes(1), onBreak, onReset);

// Break the circuit after the specified number of consecutive exceptions
// and keep circuit broken for the specified duration,
// calling an action on change of circuit state,
// passing a context provided to Execute().
Action<Exception, TimeSpan, Context> onBreak = (exception, timespan, context) => { ... };
Action<Context> onReset = context => { ... };
CircuitBreakerPolicy breaker = Policy
    .Handle<DivideByZeroException>()
    .CircuitBreaker(2, TimeSpan.FromMinutes(1), onBreak, onReset);

// Monitor the circuit state, for example for health reporting.
CircuitState state = breaker.CircuitState;

/*
CircuitState.Closed - Normal operation. Execution of actions allowed.
CircuitState.Open - The automated controller has opened the circuit. Execution of actions blocked.
CircuitState.HalfOpen - Recovering from open state, after the automated break duration has expired. Execution of actions permitted. Success of subsequent action/s controls onward transition to Open or Closed state.
CircuitState.Isolated - Circuit held manually in an open state. Execution of actions blocked.
*/

// Manually open (and hold open) a circuit breaker - for example to manually isolate a downstream service.
breaker.Isolate(); 
// Reset the breaker to closed state, to start accepting actions again.
breaker.Reset(); 

```
For more detail see: [Circuit-Breaker documentation](https://github.com/App-vNext/Polly/wiki/Circuit-Breaker) on wiki.

### Advanced Circuit Breaker 
```csharp
// Break the circuit if, within any period of duration samplingDuration, 
// the proportion of actions resulting in a handled exception exceeds failureThreshold, 
// provided also that the number of actions through the circuit in the period
// is at least minimumThroughput.

Policy
    .Handle<DivideByZeroException>()
    .AdvancedCircuitBreaker(
        failureThreshold: 0.5, // Break on >=50% actions result in handled exceptions...
        samplingDuration: TimeSpan.FromSeconds(10), // ... over any 10 second period
        minimumThroughput: 8, // ... provided at least 8 actions in the 10 second period.
        durationOfBreak: TimeSpan.FromSeconds(30) // Break for 30 seconds.
                );

// Configuration overloads taking state-change delegates are
// available as described for CircuitBreaker above.

// Circuit state monitoring and manual controls are
// available as described for CircuitBreaker above.
```
For more detail see: [Advanced Circuit-Breaker documentation](https://github.com/App-vNext/Polly/wiki/Advanced-Circuit-Breaker) on wiki.

For more information on the Circuit Breaker pattern in general see:
* [Making the Netflix API More Resilient](http://techblog.netflix.com/2011/12/making-netflix-api-more-resilient.html)
* [Circuit Breaker (Martin Fowler)](http://martinfowler.com/bliki/CircuitBreaker.html)
* [Circuit Breaker Pattern (Microsoft)](https://msdn.microsoft.com/en-us/library/dn589784.aspx)
* [Circuit breaking with Polly](http://blog.jaywayco.co.uk/circuit-breaking-with-polly/)
* [Original Circuit Breaking Link](https://web.archive.org/web/20160106203951/http://thatextramile.be/blog/2008/05/the-circuit-breaker)


### Fallback 
```csharp
// Provide a substitute value, if an execution faults.
Policy
   .Handle<Whatever>()
   .Fallback<UserAvatar>(UserAvatar.Blank)

// Specify a func to provide a substitute value, if execution faults.
Policy
   .Handle<Whatever>()
   .Fallback<UserAvatar>(() => UserAvatar.GetRandomAvatar()) // where: public UserAvatar GetRandomAvatar() { ... }

// Specify a substitute value or func, calling an action (eg for logging) if the fallback is invoked.
Policy
   .Handle<Whatever>()
   .Fallback<UserAvatar>(UserAvatar.Blank, onFallback: (exception, context) => 
    {
        // do something
    });

```

For more detail see: [Fallback policy documentation](https://github.com/App-vNext/Polly/wiki/Fallback) on wiki.

## Step 3 : Execute the policy

```csharp
// Execute an action
var policy = Policy
              .Handle<DivideByZeroException>()
              .Retry();

policy.Execute(() => DoSomething());

// Execute an action passing arbitrary context data
var policy = Policy
    .Handle<DivideByZeroException>()
    .Retry(3, (exception, retryCount, context) =>
    {
        var methodThatRaisedException = context["methodName"];
		Log(exception, methodThatRaisedException);
    });

policy.Execute(
	() => DoSomething(),
	new Dictionary<string, object>() {{ "methodName", "some method" }}
);

// Execute a function returning a result
var policy = Policy
              .Handle<DivideByZeroException>()
              .Retry();

var result = policy.Execute(() => DoSomething());

// Execute a function returning a result passing arbitrary context data
var policy = Policy
    .Handle<DivideByZeroException>()
    .Retry(3, (exception, retryCount, context) =>
    {
        object methodThatRaisedException = context["methodName"];
        Log(exception, methodThatRaisedException)
    });

var result = policy.Execute(
    () => DoSomething(),
    new Dictionary<string, object>() {{ "methodName", "some method" }}
);

// You can of course chain it all together
Policy
  .Handle<SqlException>(ex => ex.Number == 1205)
  .Or<ArgumentException>(ex => ex.ParamName == "example")
  .Retry()
  .Execute(() => DoSomething());
```

# Usage &ndash; general resilience policies

## Step 1 : Configure

### Timeout

```csharp
// Timeout and return to the caller after 30 seconds, if the executed delegate has not completed.  Optimistic timeout: Delegates should take and honour a CancellationToken.
Policy
  .Timeout(30)

// Configure timeout as timespan.
Policy
  .Timeout(TimeSpan.FromMilliseconds(2500))

// Configure variable timeout via a func provider.
Policy
  .Timeout(() => myTimeoutProvider)) // Func<TimeSpan> myTimeoutProvider

// Timeout after 30 seconds, if the executed delegate has not completed.  Enforces a timeout on delegates which have no in-built timeout and do not honour CancellationToken, at the expense (in synchronous executions) of an extra thread.
// (for more detail, see deep documentation)
Policy
  .Timeout(30, TimeoutStrategy.Pessimistic)

// Timeout, calling an action if the action times out
Policy
  .Timeout(30, onTimeout: (context, timespan, task) => 
    {
        // do something 
    });

// Eg timeout, logging that the execution timed out:
Policy
  .Timeout(30, onTimeout: (context, timespan, task) => 
    {
        logger.Warn($"{context.PolicyKey} at {context.ExecutionKey}: execution timed out after {timespan.TotalSeconds} seconds.");
    });

// Eg timeout, capturing any exception from the timed-out task when it completes:
Policy
  .Timeout(30, onTimeout: (context, timespan, task) => 
    {
        task.ContinueWith(t => {
            if (t.IsFaulted) logger.Error($"{context.PolicyKey} at {context.ExecutionKey}: execution timed out after {timespan.TotalSeconds} seconds, with: {t.Exception}.");
        });
    });
```

For more detail see: [Timeout policy documentation](https://github.com/App-vNext/Polly/wiki/Timeout) on wiki.

### Bulkhead

```csharp
// Restrict executions through the policy to a maximum of twelve concurrent actions.
Policy
  .Bulkhead(12)

// Restrict executions through the policy to a maximum of twelve concurrent actions, 
// with up to two actions waiting for an execution slot in the bulkhead if all slots are taken.
Policy
  .Bulkhead(12, 2)

// Restrict concurrent executions, calling an action if an execution is rejected
Policy
  .Bulkhead(12, context => 
    {
        // do something 
    });

// Monitor the bulkhead available capacity, for example for health/load reporting.
var bulkhead = Policy.Bulkhead(12, 2);
// ...
int freeExecutionSlots = bulkhead.BulkheadAvailableCount;
int freeQueueSlots     = bulkhead.QueueAvailableCount;

```


For more detail see: [Bulkhead policy documentation](https://github.com/App-vNext/Polly/wiki/Bulkhead) on wiki.

### Cache

The Cache policy is targeting Polly v5.1.  Check out [www.thepollyproject.org](http://www.thepollyproject.org) for updates.

### PolicyWrap

```csharp
// Define a combined policy strategy, built of previously-defined policies.
var policyWrap = Policy
  .Wrap(fallback, cache, retry, breaker, timeout, bulkhead);
// (wraps the policies around any executed delegate: fallback outermost ... bulkhead innermost)
policyWrap.Execute(...)

// Define a standard resilience strategy ...
PolicyWrap commonResilience = Policy.Wrap(retry, breaker, timeout);

// ... then wrap in extra policies specific to a call site, at that call site:
Avatar avatar = Policy
   .Handle<Whatever>()
   .Fallback<Avatar>(Avatar.Blank)
   .Wrap(commonResilience)
   .Execute(() => { /* get avatar */ });

// Share commonResilience, but wrap different policies in at another call site:
Reputation reps = Policy
   .Handle<Whatever>()
   .Fallback<Reputation>(Reputation.NotAvailable)
   .Wrap(commonResilience)
   .Execute(() => { /* get reputation */ });  

```

For more detail see: [PolicyWrap documentation](https://github.com/App-vNext/Polly/wiki/PolicyWrap) on wiki.

## Step 2 : Execute the policy.

As for fault-handling policies [above](#step-3--execute-the-policy).

# Post-execution: capturing the result, or any final exception

Using the `ExecuteAndCapture(...)` methods you can capture the result of executing a policy.

```csharp
var policyResult = Policy
              .Handle<DivideByZeroException>()
              .Retry()
              .ExecuteAndCapture(() => DoSomething());
/*              
policyResult.Outcome - whether the call succeeded or failed         
policyResult.FinalException - the final exception captured, will be null if the call succeeded
policyResult.ExceptionType - was the final exception an exception the policy was defined to handle (like DivideByZeroException above) or an unhandled one (say Exception). Will be null if the call succeeded.
policyResult.Result - if executing a func, the result if the call succeeded or the type's default value
*/
```

# Policy Keys and Context data


```csharp
// Identify policies with a PolicyKey, using the WithPolicyKey() extension method
// (for example, for correlation in logs or metrics)

var policy = Policy
    .Handle<DataAccessException>()
    .Retry(3, onRetry: (exception, retryCount, context) =>
       {
           logger.Error($"Retry {retryCount} of {context.PolicyKey} at {context.ExecutionKey}, due to: {exception}.");
       })
    .WithPolicyKey("MyDataAccessPolicy");

// Identify call sites with an ExecutionKey, by passing in a Context
var customerDetails = policy.Execute(myDelegate, new Context("GetCustomerDetails"));

// "MyDataAccessPolicy" -> context.PolicyKey 
// "GetCustomerDetails  -> context.ExecutionKey


// Pass additional custom information from call site into execution context 
var policy = Policy
    .Handle<DataAccessException>()
    .Retry(3, onRetry: (exception, retryCount, context) =>
       {
           logger.Error($"Retry {retryCount} of {context.PolicyKey} at {context.ExecutionKey}, getting {context["Type"]} of id {context["Id"]}, due to: {exception}.");
       })
    .WithPolicyKey("MyDataAccessPolicy");

int id = ... // customer id from somewhere
var customerDetails = policy.Execute(() => GetCustomer(id), 
    new Context("GetCustomerDetails", new Dictionary<string, object>() {{"Type","Customer"},{"Id",id}}
    ));
```

For more detail see: [Keys and Context Data](https://github.com/App-vNext/Polly/wiki/Keys-And-Context-Data) on wiki.

# Thread safety

All Polly policies are fully thread-safe.  You can safely re-use policies at multiple call sites, and execute through policies concurrently on different threads. 

While the internal operation of the policy is thread-safe, this does not magically make delegates you execute through the policy thread-safe: if delegates you execute through the policy are not thread-safe, they remain not thread-safe.


# Asynchronous Support (.NET 4.5, PCL and .NET4.0)

You can use Polly with asynchronous functions by using the asynchronous methods

* `RetryAsync`
* `WaitAndRetryAsync`
* `CircuitBreakerAsync`
* (etc)
* `ExecuteAsync`
* `ExecuteAndCaptureAsync`

In place of their synchronous counterparts

* `Retry`
* `WaitAndRetry`
* `CircuitBreaker`
* (etc)
* `Execute`
* `ExecuteAndCapture`

For example

```csharp
await Policy
  .Handle<SqlException>(ex => ex.Number == 1205)
  .Or<ArgumentException>(ex => ex.ParamName == "example")
  .RetryAsync()
  .ExecuteAsync(() => DoSomethingAsync());

```


### SynchronizationContext ###

Async continuations and retries by default do not run on a captured synchronization context. To change this, use `.ExecuteAsync(...)` overloads taking a boolean `continueOnCapturedContext` parameter.  

### Cancellation support ###

Async policy execution supports cancellation via `.ExecuteAsync(...)` overloads taking a `CancellationToken`.  

Cancellation cancels Policy actions such as further retries and waits between retries.  The delegate taken by the relevant `.ExecuteAsync(...)` overloads also takes a cancellation token input parameter, to support cancellation during delegate execution.  

```csharp
// Try several times to retrieve from a uri, but support cancellation at any time.
CancellationToken cancellationToken = // ...
var policy = Policy
    .Handle<WebException>()
    .Or<HttpRequestException>()
    .WaitAndRetryAsync(new[] { 
        TimeSpan.FromSeconds(1), 
        TimeSpan.FromSeconds(2), 
        TimeSpan.FromSeconds(4) 
    });
var response = await policy.ExecuteAsync(ct => httpClient.GetAsync(uri, ct), cancellationToken);
```
# .NET4.0 support ###

The .NET4.0 package uses `Microsoft.Bcl.Async` to add async support.  To minimise  dependencies on the main Polly nuget package, the .NET4.0 version is available as separate Nuget packages `Polly.Net40Async` and `Polly.Net40Async-signed`.

# Handing return values, and Policy&lt;TResult&gt;

As described at step 1b, from Polly v4.3.0 onwards, policies can handle return values and exceptions in combination: 

```csharp
// Handle both exceptions and return values in one policy
int[] httpStatusCodesWorthRetrying = {408, 500, 502, 503, 504}; 
HttpResponse result = Policy
  .Handle<HttpException>()
  .OrResult<HttpResponse>(r => httpStatusCodesWorthRetrying.Contains(r.StatusCode))
  .Retry(...)
  .Execute( /* some Func<HttpResponse> */ )
```

The exceptions and return results to handle can be expressed fluently in any order.

### Strongly-typed Policy&lt;TResult&gt;

Configuring a policy with `.HandleResult<TResult>(...)` or `.OrResult<TResult>(...)` generates a strongly-typed `Policy<TResult>` of the specific policy type, eg `Retry<TResult>`, `AdvancedCircuitBreaker<TResult>`.

These policies must be used to execute delegates returning `TResult`, ie:

* `Execute(Func<TResult>)` (and related overloads)
* `ExecuteAsync(Func<CancellationToken, Task<TResult>>)` (and related overloads)  

### ExecuteAndCapture&lt;TResult&gt;()

`.ExecuteAndCapture(...)` on non-generic policies returns a `PolicyResult` with properties:

```          
policyResult.Outcome - whether the call succeeded or failed         
policyResult.FinalException - the final exception captured; will be null if the call succeeded
policyResult.ExceptionType - was the final exception an exception the policy was defined to handle (like DivideByZeroException above) or an unhandled one (say Exception)? Will be null if the call succeeded.
policyResult.Result - if executing a func, the result if the call succeeded; otherwise, the type's default value
```

`.ExecuteAndCapture<TResult>(Func<TResult>)` on strongly-typed policies adds two properties:

```
policyResult.FaultType - was the final fault handled an exception or a result handled by the policy? Will be null if the delegate execution succeeded. 
policyResult.FinalHandledResult - the final fault result handled; will be null or the type's default value, if the call succeeded
```

### State-change delegates on Policy&lt;TResult&gt; policies

In non-generic policies handling only exceptions, state-change delegates such as `onRetry` and `onBreak` take an `Exception` parameter.  

In generic-policies handling `TResult` return values, state-change delegates are identical except they take a `DelegateResult<TResult>` parameter in place of `Exception.` `DelegateResult<TResult>` has two properties:

* `Exception // The exception just thrown if policy is in process of handling an exception (otherwise null)`
* `Result // The TResult just raised, if policy is in process of handling a result (otherwise default(TResult))`
   

### BrokenCircuitException&lt;TResult&gt;

Non-generic CircuitBreaker policies throw a `BrokenCircuitException` when the circuit is broken.  This `BrokenCircuitException` contains the last exception (the one which caused the circuit to break) as the `InnerException`.

For `CircuitBreakerPolicy<TResult>` policies: 

* A circuit broken due to an exception throws a `BrokenCircuitException` with `InnerException` set to the exception which triggered the break (as previously).
* A circuit broken due to handling a result throws a `BrokenCircuitException<TResult>` with the `Result` property set to the result which caused the circuit to break.

# 3rd Party Libraries

* [Fluent Assertions](https://github.com/dennisdoomen/fluentassertions) - A set of .NET extension methods that allow you to more naturally specify the expected outcome of a TDD or BDD-style test | [Apache License 2.0 (Apache)](https://github.com/dennisdoomen/fluentassertions/blob/develop/LICENSE)
* [xUnit.net](https://github.com/xunit/xunit) - Free, open source, community-focused unit testing tool for the .NET Framework | [Apache License 2.0 (Apache)](https://github.com/xunit/xunit/blob/master/license.txt)
* [Ian Griffith's TimedLock] (http://www.interact-sw.co.uk/iangblog/2004/04/26/yetmoretimedlocking)
* [Steven van Deursen's ReadOnlyDictionary] (http://www.cuttingedge.it/blogs/steven/pivot/entry.php?id=29)

# Acknowledgements

* [lokad-shared-libraries](https://github.com/Lokad/lokad-shared-libraries) - Helper assemblies for .NET 3.5 and Silverlight 2.0 that are being developed as part of the Open Source effort by Lokad.com (discontinued) | [New BSD License](https://raw.github.com/Lokad/lokad-shared-libraries/master/Lokad.Shared.License.txt)
* [@michael-wolfenden](https://github.com/michael-wolfenden) - The creator and mastermind of Polly!
* [@ghuntley](https://github.com/ghuntley) - Portable Class Library implementation.
* [@mauricedb](https://github.com/mauricedb) - Async implementation.
* [@robgibbens](https://github.com/RobGibbens) - Added existing async files to PCL project
* [Hacko](https://github.com/hacko-bede) - Added extra `NotOnCapturedContext` call to prevent potential deadlocks when blocking on asynchronous calls
* [@ThomasMentzel](https://github.com/ThomasMentzel) - Added ability to capture the results of executing a policy via `ExecuteAndCapture`
* [@yevhen](https://github.com/yevhen) - Added full control of whether to continue on captured synchronization context or not
* [@reisenberger](https://github.com/reisenberger) - Added full async cancellation support
* [@reisenberger](https://github.com/reisenberger) - Added async support for ContextualPolicy
* [@reisenberger](https://github.com/reisenberger) - Added ContextualPolicy support for circuit-breaker
* [@reisenberger](https://github.com/reisenberger) - Extended circuit-breaker for public monitoring and control
* [@reisenberger](https://github.com/reisenberger) - Added ExecuteAndCapture support with arbitrary context data 
* [@kristianhald](https://github.com/kristianhald) and [@reisenberger](https://github.com/reisenberger) - Added AdvancedCircuitBreaker
* [@reisenberger](https://github.com/reisenberger) - Allowed async onRetry delegates to async retry policies
* [@Lumirris](https://github.com/Lumirris) - Add new Polly.Net40Async project/package supporting async for .NET40 via Microsoft.Bcl.Async
* [@SteveCote](https://github.com/SteveCote) - Added overloads to WaitAndRetry and WaitAndRetryAsync methods that accept an onRetry delegate which includes the attempt count.
* [@reisenberger](https://github.com/reisenberger) - Allowed policies to handle returned results; added strongly-typed policies Policy&lt;TResult&gt;;.
* [@christopherbahr](https://github.com/christopherbahr) - Added optimisation for circuit-breaker hot path.
* [@Finity](https://github.com/Finity) - Fixed circuit-breaker threshold bug.
* [@reisenberger](https://github.com/reisenberger) - Add some missing ExecuteAndCapture/Async overloads. 
* [@brunolauze](https://github.com/brunolauze) - Add CancellationToken support to synchronous executions (to support TimeoutPolicy).  
* [@reisenberger](https://github.com/reisenberger) - Add PolicyWrap.  
* [@reisenberger](https://github.com/reisenberger) - Add Fallback policy. 
* [@reisenberger](https://github.com/reisenberger) - Add PolicyKeys and context to all policy executions, as bedrock for policy events and metrics tracking executions. 
* [@reisenberger](https://github.com/reisenberger),  and contributions from  [@brunolauze](https://github.com/brunolauze) -  Add Bulkhead Isolation policy.  
* [@reisenberger](https://github.com/reisenberger) - Add Timeout policy. 


# Sample Projects

[Polly-Samples](https://github.com/App-vNext/Polly-Samples) contains practical examples for using various implementations of Polly. Please feel free to contribute to the Polly-Samples repository in order to assist others who are either learning Polly for the first time, or are seeking advanced examples and novel approaches provided by our generous community.

# Instructions for Contributing

Please check out our [Wiki](https://github.com/App-vNext/Polly/wiki/Git-Workflow) for contributing guidelines. We are following the excellent GitHub Flow process, and would like to make sure you have all of the information needed to be a world-class contributor!

Since Polly is part of the .NET Foundation, we ask our contributors to abide by their [Code of Conduct](https://www.dotnetfoundation.org/code-of-conduct).

Also, we've stood up a [Slack](http://www.pollytalk.org) channel for easier real-time discussion of ideas and the general direction of Polly as a whole. Be sure to [join the conversation](http://www.pollytalk.org) today!

# License

Licensed under the terms of the [New BSD License](http://opensource.org/licenses/BSD-3-Clause)

# Laptop Stickers!

Show your support for Polly by getting your laptop sticker today, available from [Sticker Mule](https://www.stickermule.com/en/marketplace/15794-polly-dot-net)!

[![Polly Sticker](https://www.stickermule.com/en/marketplace/embed_img/15794)](https://www.stickermule.com/en/marketplace/15794-polly-dot-net)<|MERGE_RESOLUTION|>--- conflicted
+++ resolved
@@ -3,12 +3,9 @@
 Polly is a .NET resilience and transient-fault-handling library that allows developers to express policies such as Retry, Circuit Breaker, Timeout, Bulkhead Isolation, and Fallback in a fluent and thread-safe manner.  
 
 Polly targets .NET 4.0, 4.5, PCL (Profile 259) and .NET CORE via .NET Standard 1.0.
-<<<<<<< HEAD
 
 [<img align="right" src="https://www.dotnetfoundation.org/Media/dotnet_logo.png" width="100" />](https://www.dotnetfoundation.org/)
 We are now a member of the [.NET Foundation](https://www.dotnetfoundation.org/about)!
-=======
->>>>>>> 2628fcd8
 
 **Keep up to date with new feature announcements, tips & tricks, and other news through [www.thepollyproject.org](http://www.thepollyproject.org)**
 
